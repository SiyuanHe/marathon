package mesosphere.marathon

// scalastyle:off
import java.util.concurrent.TimeUnit
import javax.inject.Named

import akka.actor.SupervisorStrategy.Restart
import akka.actor._
import akka.event.EventStream
import akka.routing.RoundRobinPool
<<<<<<< HEAD
import akka.stream.Materializer
import com.codahale.metrics.Gauge
=======
>>>>>>> 27b37a57
import com.google.inject._
import com.google.inject.name.Names
import mesosphere.chaos.http.HttpConf
import mesosphere.marathon.core.election.ElectionService
<<<<<<< HEAD
import mesosphere.marathon.core.heartbeat._
=======
import mesosphere.marathon.core.event.EventSubscribers
import mesosphere.marathon.core.group.GroupManager
>>>>>>> 27b37a57
import mesosphere.marathon.core.launchqueue.LaunchQueue
import mesosphere.marathon.core.readiness.ReadinessCheckExecutor
import mesosphere.marathon.core.storage.repository.{ DeploymentRepository, GroupRepository, ReadOnlyAppRepository, TaskFailureRepository }
import mesosphere.marathon.core.task.tracker.TaskTracker
import mesosphere.marathon.health.{ HealthCheckManager, MarathonHealthCheckManager }
import mesosphere.marathon.io.storage.StorageProvider
import mesosphere.marathon.metrics.Metrics
import mesosphere.marathon.state._
import mesosphere.marathon.upgrade.DeploymentManager
import mesosphere.util.state._
import mesosphere.util.{ CapConcurrentExecutions, CapConcurrentExecutionsMetrics }
import org.apache.mesos.Scheduler
import org.slf4j.LoggerFactory

<<<<<<< HEAD
import scala.concurrent.Await
import scala.concurrent.duration.FiniteDuration
=======
import scala.collection.JavaConverters._
import scala.concurrent.duration.FiniteDuration
import scala.collection.immutable.Seq
import scala.reflect.ClassTag
>>>>>>> 27b37a57
import scala.util.control.NonFatal
// scalastyle:on

object ModuleNames {
  final val HOST_PORT = "HOST_PORT"

  final val SERVER_SET_PATH = "SERVER_SET_PATH"
  final val SERIALIZE_GROUP_UPDATES = "SERIALIZE_GROUP_UPDATES"
  final val HISTORY_ACTOR_PROPS = "HISTORY_ACTOR_PROPS"

  final val STORE_APP = "AppStore"
  final val STORE_TASK_FAILURES = "TaskFailureStore"
  final val STORE_DEPLOYMENT_PLAN = "DeploymentPlanStore"
  final val STORE_FRAMEWORK_ID = "FrameworkIdStore"
  final val STORE_GROUP = "GroupStore"
  final val STORE_TASK = "TaskStore"
  final val STORE_EVENT_SUBSCRIBERS = "EventSubscriberStore"

  final val MESOS_HEARTBEAT_ACTOR = "MesosHeartbeatActor"
}

class MarathonModule(conf: MarathonConf, http: HttpConf)
    extends AbstractModule {

  val log = LoggerFactory.getLogger(getClass.getName)

  def configure() {
    bind(classOf[MarathonConf]).toInstance(conf)
    bind(classOf[HttpConf]).toInstance(http)
    bind(classOf[LeaderProxyConf]).toInstance(conf)
    bind(classOf[ZookeeperConf]).toInstance(conf)

    // MesosHeartbeatMonitor decorates MarathonScheduler
    bind(classOf[Scheduler]).to(classOf[MesosHeartbeatMonitor]).in(Scopes.SINGLETON)
    bind(classOf[Scheduler])
      .annotatedWith(Names.named(MesosHeartbeatMonitor.BASE))
      .to(classOf[MarathonScheduler])
      .in(Scopes.SINGLETON)

    bind(classOf[MarathonSchedulerDriverHolder]).in(Scopes.SINGLETON)
    bind(classOf[SchedulerDriverFactory]).to(classOf[MesosSchedulerDriverFactory]).in(Scopes.SINGLETON)
    bind(classOf[MarathonSchedulerService]).in(Scopes.SINGLETON)
    bind(classOf[DeploymentService]).to(classOf[MarathonSchedulerService])
    bind(classOf[HealthCheckManager]).to(classOf[MarathonHealthCheckManager]).in(Scopes.SINGLETON)

    bind(classOf[String])
      .annotatedWith(Names.named(ModuleNames.SERVER_SET_PATH))
      .toInstance(conf.zooKeeperServerSetPath)

    bind(classOf[Metrics]).in(Scopes.SINGLETON)
  }

  @Named(ModuleNames.MESOS_HEARTBEAT_ACTOR)
  @Provides
  @Singleton
  def provideMesosHeartbeatActor(system: ActorSystem): ActorRef = {
    system.actorOf(Heartbeat.props(Heartbeat.Config(
      FiniteDuration(conf.mesosHeartbeatInterval.get.getOrElse(
        MesosHeartbeatMonitor.DEFAULT_HEARTBEAT_INTERVAL_MS), TimeUnit.MILLISECONDS),
      conf.mesosHeartbeatFailureThreshold.get.getOrElse(MesosHeartbeatMonitor.DEFAULT_HEARTBEAT_FAILURE_THRESHOLD)
    )), ModuleNames.MESOS_HEARTBEAT_ACTOR)
  }

  @Provides
  @Singleton
  def provideMesosLeaderInfo(): MesosLeaderInfo = {
    conf.mesosLeaderUiUrl.get match {
      case someUrl @ Some(_) => ConstMesosLeaderInfo(someUrl)
      case None => new MutableMesosLeaderInfo
    }
  }

  //scalastyle:off parameter.number method.length
  @Named("schedulerActor")
  @Provides
  @Singleton
  @Inject
  def provideSchedulerActor(
    system: ActorSystem,
    appRepository: ReadOnlyAppRepository,
    groupRepository: GroupRepository,
    deploymentRepository: DeploymentRepository,
    healthCheckManager: HealthCheckManager,
    taskTracker: TaskTracker,
    launchQueue: LaunchQueue,
    driverHolder: MarathonSchedulerDriverHolder,
    electionService: ElectionService,
    storage: StorageProvider,
    eventBus: EventStream,
    readinessCheckExecutor: ReadinessCheckExecutor,
    taskFailureRepository: TaskFailureRepository,
    @Named(ModuleNames.HISTORY_ACTOR_PROPS) historyActorProps: Props)(implicit mat: Materializer): ActorRef = {
    val supervision = OneForOneStrategy() {
      case NonFatal(_) => Restart
    }

    import scala.concurrent.ExecutionContext.Implicits.global

    def createSchedulerActions(schedulerActor: ActorRef): SchedulerActions = {
      new SchedulerActions(
        appRepository,
        groupRepository,
        healthCheckManager,
        taskTracker,
        launchQueue,
        eventBus,
        schedulerActor,
        conf)
    }

    def deploymentManagerProps(schedulerActions: SchedulerActions): Props = {
      Props(
        new DeploymentManager(
          appRepository,
          taskTracker,
          launchQueue,
          schedulerActions,
          storage,
          healthCheckManager,
          eventBus,
          readinessCheckExecutor,
          conf
        )
      )
    }

    system.actorOf(
      MarathonSchedulerActor.props(
        createSchedulerActions,
        deploymentManagerProps,
        historyActorProps,
        appRepository,
        deploymentRepository,
        healthCheckManager,
        taskTracker,
        launchQueue,
        driverHolder,
        electionService,
        eventBus,
        conf
      ).withRouter(RoundRobinPool(nrOfInstances = 1, supervisorStrategy = supervision)),
      "MarathonScheduler")
  }

  @Named(ModuleNames.HOST_PORT)
  @Provides
  @Singleton
  def provideHostPort: String = {
    val port = if (http.disableHttp()) http.httpsPort() else http.httpPort()
    "%s:%d".format(conf.hostname(), port)
  }

  @Provides
  @Singleton
  def provideActorSystem(): ActorSystem = ActorSystem("marathon")

  /* Reexports the `akka.actor.ActorSystem` as `akka.actor.ActorRefFactory`. It doesn't work automatically. */
  @Provides
  @Singleton
  def provideActorRefFactory(system: ActorSystem): ActorRefFactory = system

  @Provides
  @Singleton
  def provideStorageProvider(http: HttpConf): StorageProvider =
    StorageProvider.provider(conf, http)

  @Named(ModuleNames.SERIALIZE_GROUP_UPDATES)
  @Provides
  @Singleton
  def provideSerializeGroupUpdates(metrics: Metrics, actorRefFactory: ActorRefFactory): CapConcurrentExecutions = {
    val capMetrics = new CapConcurrentExecutionsMetrics(metrics, classOf[GroupManager])
    CapConcurrentExecutions(
      capMetrics,
      actorRefFactory,
      "serializeGroupUpdates",
      maxConcurrent = 1,
      maxQueued = conf.internalMaxQueuedRootGroupUpdates()
    )
  }

<<<<<<< HEAD
  @Provides
  @Singleton
  def provideGroupManager(
    @Named(ModuleNames.SERIALIZE_GROUP_UPDATES) serializeUpdates: CapConcurrentExecutions,
    scheduler: MarathonSchedulerService,
    groupRepo: GroupRepository,
    appRepo: ReadOnlyAppRepository,
    storage: StorageProvider,
    eventBus: EventStream,
    metrics: Metrics)(implicit mat: Materializer): GroupManager = {
    val groupManager: GroupManager = new GroupManager(
      serializeUpdates,
      scheduler,
      groupRepo,
      appRepo,
      storage,
      conf,
      eventBus
    )

    metrics.gauge("service.mesosphere.marathon.app.count", new Gauge[Int] {
      override def getValue: Int = {
        Await.result(groupManager.rootGroup(), conf.zkTimeoutDuration).transitiveApps.size
      }
    })

    metrics.gauge("service.mesosphere.marathon.group.count", new Gauge[Int] {
      override def getValue: Int = {
        Await.result(groupManager.rootGroup(), conf.zkTimeoutDuration).transitiveGroups.size
      }
    })

    metrics.gauge("service.mesosphere.marathon.uptime", new Gauge[Long] {
      val startedAt = System.currentTimeMillis()

      override def getValue: Long = {
        System.currentTimeMillis() - startedAt
      }
    })

    groupManager
=======
  // persistence functionality ----------------

  @Provides
  @Singleton
  def provideTaskFailureRepository(
    @Named(ModuleNames.STORE_TASK_FAILURES) store: EntityStore[TaskFailure],
    metrics: Metrics): TaskFailureRepository = {
    new TaskFailureRepository(store, conf.zooKeeperMaxVersions.get, metrics)
  }

  @Provides
  @Singleton
  def provideAppRepository(
    @Named(ModuleNames.STORE_APP) store: EntityStore[AppDefinition],
    metrics: Metrics): AppRepository = {
    new AppRepository(store, maxVersions = conf.zooKeeperMaxVersions.get, metrics)
  }

  @Provides
  @Singleton
  def provideGroupRepository(
    @Named(ModuleNames.STORE_GROUP) store: EntityStore[Group],
    appRepository: AppRepository,
    metrics: Metrics): GroupRepository = {
    new GroupRepository(store, conf.zooKeeperMaxVersions.get, metrics)
  }

  @Provides
  @Singleton
  def provideTaskRepository(
    @Named(ModuleNames.STORE_TASK) store: EntityStore[MarathonTaskState],
    metrics: Metrics): TaskRepository = {
    new TaskRepository(store, metrics)
  }

  @Provides
  @Singleton
  def provideDeploymentRepository(
    @Named(ModuleNames.STORE_DEPLOYMENT_PLAN) store: EntityStore[DeploymentPlan],
    conf: MarathonConf,
    metrics: Metrics): DeploymentRepository = {
    new DeploymentRepository(store, metrics)
  }

  @Named(ModuleNames.STORE_DEPLOYMENT_PLAN)
  @Provides
  @Singleton
  def provideDeploymentPlanStore(store: PersistentStore, metrics: Metrics): EntityStore[DeploymentPlan] = {
    entityStore(store, metrics, "deployment:", () => DeploymentPlan.empty)
  }

  @Named(ModuleNames.STORE_FRAMEWORK_ID)
  @Provides
  @Singleton
  def provideFrameworkIdStore(store: PersistentStore, metrics: Metrics): EntityStore[FrameworkId] = {
    entityStore(store, metrics, "framework:", () => new FrameworkId(UUID.randomUUID().toString))
  }

  @Named(ModuleNames.STORE_GROUP)
  @Provides
  @Singleton
  def provideGroupStore(store: PersistentStore, metrics: Metrics): EntityStore[Group] = {
    entityStore(store, metrics, "group:", () => Group.empty)
  }

  @Named(ModuleNames.STORE_APP)
  @Provides
  @Singleton
  def provideAppStore(store: PersistentStore, metrics: Metrics): EntityStore[AppDefinition] = {
    entityStore(store, metrics, "app:", () => AppDefinition.apply())
  }

  @Named(ModuleNames.STORE_TASK_FAILURES)
  @Provides
  @Singleton
  def provideTaskFailureStore(store: PersistentStore, metrics: Metrics): EntityStore[TaskFailure] = {
    import org.apache.mesos.{ Protos => mesos }
    entityStore(store, metrics, "taskFailure:",
      () => TaskFailure(
        PathId.empty,
        mesos.TaskID.newBuilder().setValue("").build,
        mesos.TaskState.TASK_STAGING
      )
    )
  }

  @Named(ModuleNames.STORE_TASK)
  @Provides
  @Singleton
  def provideTaskStore(store: PersistentStore, metrics: Metrics): EntityStore[MarathonTaskState] = {
    // intentionally uncached since we cache in the layer above
    new MarathonStore[MarathonTaskState](
      store,
      metrics,
      prefix = "task:",
      newState = () => MarathonTaskState(MarathonTask.newBuilder().setId(UUID.randomUUID().toString).build())
    )
  }

  @Named(ModuleNames.STORE_EVENT_SUBSCRIBERS)
  @Provides
  @Singleton
  def provideEventSubscribersStore(store: PersistentStore, metrics: Metrics): EntityStore[EventSubscribers] = {
    entityStore(store, metrics, "events:", () => new EventSubscribers(Set.empty[String]))
>>>>>>> 27b37a57
  }

  @Provides
  @Singleton
  def provideEventBus(actorSystem: ActorSystem): EventStream = actorSystem.eventStream
}<|MERGE_RESOLUTION|>--- conflicted
+++ resolved
@@ -8,21 +8,13 @@
 import akka.actor._
 import akka.event.EventStream
 import akka.routing.RoundRobinPool
-<<<<<<< HEAD
 import akka.stream.Materializer
-import com.codahale.metrics.Gauge
-=======
->>>>>>> 27b37a57
 import com.google.inject._
 import com.google.inject.name.Names
 import mesosphere.chaos.http.HttpConf
 import mesosphere.marathon.core.election.ElectionService
-<<<<<<< HEAD
+import mesosphere.marathon.core.group.GroupManager
 import mesosphere.marathon.core.heartbeat._
-=======
-import mesosphere.marathon.core.event.EventSubscribers
-import mesosphere.marathon.core.group.GroupManager
->>>>>>> 27b37a57
 import mesosphere.marathon.core.launchqueue.LaunchQueue
 import mesosphere.marathon.core.readiness.ReadinessCheckExecutor
 import mesosphere.marathon.core.storage.repository.{ DeploymentRepository, GroupRepository, ReadOnlyAppRepository, TaskFailureRepository }
@@ -30,22 +22,13 @@
 import mesosphere.marathon.health.{ HealthCheckManager, MarathonHealthCheckManager }
 import mesosphere.marathon.io.storage.StorageProvider
 import mesosphere.marathon.metrics.Metrics
-import mesosphere.marathon.state._
 import mesosphere.marathon.upgrade.DeploymentManager
 import mesosphere.util.state._
 import mesosphere.util.{ CapConcurrentExecutions, CapConcurrentExecutionsMetrics }
 import org.apache.mesos.Scheduler
 import org.slf4j.LoggerFactory
 
-<<<<<<< HEAD
-import scala.concurrent.Await
 import scala.concurrent.duration.FiniteDuration
-=======
-import scala.collection.JavaConverters._
-import scala.concurrent.duration.FiniteDuration
-import scala.collection.immutable.Seq
-import scala.reflect.ClassTag
->>>>>>> 27b37a57
 import scala.util.control.NonFatal
 // scalastyle:on
 
@@ -226,156 +209,6 @@
     )
   }
 
-<<<<<<< HEAD
-  @Provides
-  @Singleton
-  def provideGroupManager(
-    @Named(ModuleNames.SERIALIZE_GROUP_UPDATES) serializeUpdates: CapConcurrentExecutions,
-    scheduler: MarathonSchedulerService,
-    groupRepo: GroupRepository,
-    appRepo: ReadOnlyAppRepository,
-    storage: StorageProvider,
-    eventBus: EventStream,
-    metrics: Metrics)(implicit mat: Materializer): GroupManager = {
-    val groupManager: GroupManager = new GroupManager(
-      serializeUpdates,
-      scheduler,
-      groupRepo,
-      appRepo,
-      storage,
-      conf,
-      eventBus
-    )
-
-    metrics.gauge("service.mesosphere.marathon.app.count", new Gauge[Int] {
-      override def getValue: Int = {
-        Await.result(groupManager.rootGroup(), conf.zkTimeoutDuration).transitiveApps.size
-      }
-    })
-
-    metrics.gauge("service.mesosphere.marathon.group.count", new Gauge[Int] {
-      override def getValue: Int = {
-        Await.result(groupManager.rootGroup(), conf.zkTimeoutDuration).transitiveGroups.size
-      }
-    })
-
-    metrics.gauge("service.mesosphere.marathon.uptime", new Gauge[Long] {
-      val startedAt = System.currentTimeMillis()
-
-      override def getValue: Long = {
-        System.currentTimeMillis() - startedAt
-      }
-    })
-
-    groupManager
-=======
-  // persistence functionality ----------------
-
-  @Provides
-  @Singleton
-  def provideTaskFailureRepository(
-    @Named(ModuleNames.STORE_TASK_FAILURES) store: EntityStore[TaskFailure],
-    metrics: Metrics): TaskFailureRepository = {
-    new TaskFailureRepository(store, conf.zooKeeperMaxVersions.get, metrics)
-  }
-
-  @Provides
-  @Singleton
-  def provideAppRepository(
-    @Named(ModuleNames.STORE_APP) store: EntityStore[AppDefinition],
-    metrics: Metrics): AppRepository = {
-    new AppRepository(store, maxVersions = conf.zooKeeperMaxVersions.get, metrics)
-  }
-
-  @Provides
-  @Singleton
-  def provideGroupRepository(
-    @Named(ModuleNames.STORE_GROUP) store: EntityStore[Group],
-    appRepository: AppRepository,
-    metrics: Metrics): GroupRepository = {
-    new GroupRepository(store, conf.zooKeeperMaxVersions.get, metrics)
-  }
-
-  @Provides
-  @Singleton
-  def provideTaskRepository(
-    @Named(ModuleNames.STORE_TASK) store: EntityStore[MarathonTaskState],
-    metrics: Metrics): TaskRepository = {
-    new TaskRepository(store, metrics)
-  }
-
-  @Provides
-  @Singleton
-  def provideDeploymentRepository(
-    @Named(ModuleNames.STORE_DEPLOYMENT_PLAN) store: EntityStore[DeploymentPlan],
-    conf: MarathonConf,
-    metrics: Metrics): DeploymentRepository = {
-    new DeploymentRepository(store, metrics)
-  }
-
-  @Named(ModuleNames.STORE_DEPLOYMENT_PLAN)
-  @Provides
-  @Singleton
-  def provideDeploymentPlanStore(store: PersistentStore, metrics: Metrics): EntityStore[DeploymentPlan] = {
-    entityStore(store, metrics, "deployment:", () => DeploymentPlan.empty)
-  }
-
-  @Named(ModuleNames.STORE_FRAMEWORK_ID)
-  @Provides
-  @Singleton
-  def provideFrameworkIdStore(store: PersistentStore, metrics: Metrics): EntityStore[FrameworkId] = {
-    entityStore(store, metrics, "framework:", () => new FrameworkId(UUID.randomUUID().toString))
-  }
-
-  @Named(ModuleNames.STORE_GROUP)
-  @Provides
-  @Singleton
-  def provideGroupStore(store: PersistentStore, metrics: Metrics): EntityStore[Group] = {
-    entityStore(store, metrics, "group:", () => Group.empty)
-  }
-
-  @Named(ModuleNames.STORE_APP)
-  @Provides
-  @Singleton
-  def provideAppStore(store: PersistentStore, metrics: Metrics): EntityStore[AppDefinition] = {
-    entityStore(store, metrics, "app:", () => AppDefinition.apply())
-  }
-
-  @Named(ModuleNames.STORE_TASK_FAILURES)
-  @Provides
-  @Singleton
-  def provideTaskFailureStore(store: PersistentStore, metrics: Metrics): EntityStore[TaskFailure] = {
-    import org.apache.mesos.{ Protos => mesos }
-    entityStore(store, metrics, "taskFailure:",
-      () => TaskFailure(
-        PathId.empty,
-        mesos.TaskID.newBuilder().setValue("").build,
-        mesos.TaskState.TASK_STAGING
-      )
-    )
-  }
-
-  @Named(ModuleNames.STORE_TASK)
-  @Provides
-  @Singleton
-  def provideTaskStore(store: PersistentStore, metrics: Metrics): EntityStore[MarathonTaskState] = {
-    // intentionally uncached since we cache in the layer above
-    new MarathonStore[MarathonTaskState](
-      store,
-      metrics,
-      prefix = "task:",
-      newState = () => MarathonTaskState(MarathonTask.newBuilder().setId(UUID.randomUUID().toString).build())
-    )
-  }
-
-  @Named(ModuleNames.STORE_EVENT_SUBSCRIBERS)
-  @Provides
-  @Singleton
-  def provideEventSubscribersStore(store: PersistentStore, metrics: Metrics): EntityStore[EventSubscribers] = {
-    entityStore(store, metrics, "events:", () => new EventSubscribers(Set.empty[String]))
->>>>>>> 27b37a57
-  }
-
   @Provides
   @Singleton
   def provideEventBus(actorSystem: ActorSystem): EventStream = actorSystem.eventStream

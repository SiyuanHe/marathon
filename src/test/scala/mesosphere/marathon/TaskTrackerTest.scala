package mesosphere.marathon

import org.apache.mesos.state.{State, InMemoryState}
import mesosphere.marathon.Protos.MarathonTask
import org.apache.mesos.Protos.{ TaskID, TaskStatus, TaskState }
import java.io.{ ByteArrayInputStream, ObjectInputStream, ByteArrayOutputStream, ObjectOutputStream }
import mesosphere.marathon.tasks.{ TaskTracker, TaskIDUtil }
import com.google.common.collect.Lists
import mesosphere.mesos.protos.TextAttribute
import mesosphere.util.Stats
import com.codahale.metrics.MetricRegistry

class TaskTrackerTest extends MarathonSpec {

  import mesosphere.mesos.protos.Implicits._

<<<<<<< HEAD
  var taskTracker: TaskTracker = null
  var state: State = null

  before {
    val metricRegistry = new MetricRegistry
    val stats = new Stats(metricRegistry)
    state = new InMemoryState
    taskTracker = new TaskTracker(state, stats)
  }
=======
  val config = mock[MarathonConf]
>>>>>>> 8293e477

  def makeSampleTask(id: String) = {
    makeTask(id, "host", 999)
  }

  def makeTask(id: String, host: String, port: Int) = {
    MarathonTask.newBuilder()
      .setHost(host)
      .addAllPorts(Lists.newArrayList(port))
      .setId(id)
      .addAttributes(TextAttribute("attr1", "bar"))
      .build()
  }

  def makeTaskStatus(id: String, state: TaskState = TaskState.TASK_RUNNING) = {
    TaskStatus.newBuilder
      .setTaskId(TaskID.newBuilder
        .setValue(id)
      )
      .setState(state)
      .build
  }

  test("StartingPersistsTasks") {
    def shouldContainTask(tasks: Iterable[MarathonTask], task: MarathonTask) {
      assert(
        tasks.exists(t => t.getId == task.getId
          && t.getHost == task.getHost
          && t.getPortsList == task.getPortsList),
        s"Should contain task ${task.getId}"
      )
    }

<<<<<<< HEAD
=======
    val state = new InMemoryState
    val taskTracker = new TaskTracker(state, config)
>>>>>>> 8293e477
    val app = "foo"
    val taskId1 = TaskIDUtil.taskId(app)
    val taskId2 = TaskIDUtil.taskId(app)
    val taskId3 = TaskIDUtil.taskId(app)

    val task1 = makeTask(taskId1, "foo.bar.bam", 100)
    val task2 = makeTask(taskId2, "foo.bar.bam", 200)
    val task3 = makeTask(taskId3, "foo.bar.bam", 300)

    taskTracker.starting(app, task1)
    taskTracker.running(app, makeTaskStatus(taskId1))

    taskTracker.starting(app, task2)
    taskTracker.running(app, makeTaskStatus(taskId2))

    taskTracker.starting(app, task3)
    taskTracker.running(app, makeTaskStatus(taskId3))

    val results = taskTracker.fetchApp(app).tasks

    shouldContainTask(results, task1)
    shouldContainTask(results, task2)
    shouldContainTask(results, task3)
  }

  test("StoreFetchTasks") {
    def shouldContainTask(tasks: Iterable[MarathonTask], task: MarathonTask) {
      assert(
        tasks.exists(t => t.getId == task.getId
          && t.getHost == task.getHost
          && t.getPortsList == task.getPortsList),
        s"Should contain task ${task.getId}"
      )
    }

<<<<<<< HEAD
=======
    val state = new InMemoryState
    val taskTracker1 = new TaskTracker(state, config)
>>>>>>> 8293e477
    val app = "foo"
    val taskId1 = TaskIDUtil.taskId(app)
    val taskId2 = TaskIDUtil.taskId(app)
    val taskId3 = TaskIDUtil.taskId(app)

    val task1 = makeTask(taskId1, "foo.bar.bam", 100)
    val task2 = makeTask(taskId2, "foo.bar.bam", 200)
    val task3 = makeTask(taskId3, "foo.bar.bam", 300)

    taskTracker.starting(app, task1)
    taskTracker.running(app, makeTaskStatus(taskId1))

    taskTracker.starting(app, task2)
    taskTracker.running(app, makeTaskStatus(taskId2))

    taskTracker.starting(app, task3)
    taskTracker.running(app, makeTaskStatus(taskId3))

<<<<<<< HEAD
    val metricRegistry2 = new MetricRegistry
    val stats2 = new Stats(metricRegistry2)
    val taskTracker2 = new TaskTracker(state, stats2)
=======
    val taskTracker2 = new TaskTracker(state, config)
>>>>>>> 8293e477
    val results = taskTracker2.fetchApp(app).tasks

    shouldContainTask(results, task1)
    shouldContainTask(results, task2)
    shouldContainTask(results, task3)
  }

  test("SerDe") {
<<<<<<< HEAD
=======
    val state = new InMemoryState
    val taskTracker = new TaskTracker(state, config)

>>>>>>> 8293e477
    val task1 = makeSampleTask("task1")
    val task2 = makeSampleTask("task2")
    val task3 = makeSampleTask("task3")

    taskTracker.starting("app1", task1)
    taskTracker.starting("app1", task2)
    taskTracker.starting("app1", task3)

    {
      val baos = new ByteArrayOutputStream()
      baos.flush()
      val oos = new ObjectOutputStream(baos)
      taskTracker.serialize("app1", taskTracker.get("app1"), oos)

      val ois = new ObjectInputStream(new ByteArrayInputStream(baos.toByteArray))
      taskTracker.deserialize("app1", ois)
      assert(taskTracker.count("app1") == 3, "Tasks are not properly serialized")
    }

    taskTracker.running("app1", makeTaskStatus("task1"))
    taskTracker.running("app1", makeTaskStatus("task2"))
    taskTracker.running("app1", makeTaskStatus("task3"))

    {
      val baos = new ByteArrayOutputStream()
      baos.flush()
      val oos = new ObjectOutputStream(baos)
      taskTracker.serialize("app1", taskTracker.get("app1"), oos)

      val ois = new ObjectInputStream(new ByteArrayInputStream(baos.toByteArray))
      taskTracker.deserialize("app1", ois)
      assert(taskTracker.count("app1") == 3, "Tasks are not properly serialized")
    }
  }
}<|MERGE_RESOLUTION|>--- conflicted
+++ resolved
@@ -14,19 +14,16 @@
 
   import mesosphere.mesos.protos.Implicits._
 
-<<<<<<< HEAD
   var taskTracker: TaskTracker = null
   var state: State = null
+  val config = mock[MarathonConf]
 
   before {
     val metricRegistry = new MetricRegistry
     val stats = new Stats(metricRegistry)
     state = new InMemoryState
-    taskTracker = new TaskTracker(state, stats)
+    taskTracker = new TaskTracker(state, stats, config)
   }
-=======
-  val config = mock[MarathonConf]
->>>>>>> 8293e477
 
   def makeSampleTask(id: String) = {
     makeTask(id, "host", 999)
@@ -60,11 +57,6 @@
       )
     }
 
-<<<<<<< HEAD
-=======
-    val state = new InMemoryState
-    val taskTracker = new TaskTracker(state, config)
->>>>>>> 8293e477
     val app = "foo"
     val taskId1 = TaskIDUtil.taskId(app)
     val taskId2 = TaskIDUtil.taskId(app)
@@ -100,11 +92,6 @@
       )
     }
 
-<<<<<<< HEAD
-=======
-    val state = new InMemoryState
-    val taskTracker1 = new TaskTracker(state, config)
->>>>>>> 8293e477
     val app = "foo"
     val taskId1 = TaskIDUtil.taskId(app)
     val taskId2 = TaskIDUtil.taskId(app)
@@ -123,13 +110,9 @@
     taskTracker.starting(app, task3)
     taskTracker.running(app, makeTaskStatus(taskId3))
 
-<<<<<<< HEAD
     val metricRegistry2 = new MetricRegistry
     val stats2 = new Stats(metricRegistry2)
-    val taskTracker2 = new TaskTracker(state, stats2)
-=======
-    val taskTracker2 = new TaskTracker(state, config)
->>>>>>> 8293e477
+    val taskTracker2 = new TaskTracker(state, stats2, config)
     val results = taskTracker2.fetchApp(app).tasks
 
     shouldContainTask(results, task1)
@@ -138,12 +121,6 @@
   }
 
   test("SerDe") {
-<<<<<<< HEAD
-=======
-    val state = new InMemoryState
-    val taskTracker = new TaskTracker(state, config)
-
->>>>>>> 8293e477
     val task1 = makeSampleTask("task1")
     val task2 = makeSampleTask("task2")
     val task3 = makeSampleTask("task3")
